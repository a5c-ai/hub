package api

import (
	"net/http"

	"github.com/a5c-ai/hub/internal/auth"
	"github.com/a5c-ai/hub/internal/config"
	"github.com/a5c-ai/hub/internal/controllers"
	"github.com/a5c-ai/hub/internal/db"
	"github.com/a5c-ai/hub/internal/git"
	"github.com/a5c-ai/hub/internal/middleware"
	"github.com/a5c-ai/hub/internal/services"
	"github.com/gin-gonic/gin"
	"github.com/google/uuid"
	"github.com/sirupsen/logrus"
)

func SetupRoutes(router *gin.Engine, database *db.Database, logger *logrus.Logger) {
	cfg, _ := config.Load()
	jwtManager := auth.NewJWTManager(cfg.JWT)

	// Initialize authentication services
	authService := auth.NewAuthService(database.DB, jwtManager, cfg)
	oauthService := auth.NewOAuthService(database.DB, jwtManager, cfg, authService)
	mfaService := auth.NewMFAService(database.DB)
	authHandlers := NewAuthHandlers(authService, oauthService, mfaService)

	// Initialize Git services
	gitService := git.NewGitService(logger)
	repoBasePath := cfg.Storage.RepositoryPath
	if repoBasePath == "" {
		repoBasePath = "/var/lib/hub/repositories"
	}
	
	repositoryService := services.NewRepositoryService(database.DB, gitService, logger, repoBasePath)
	branchService := services.NewBranchService(database.DB, gitService, repositoryService, logger)

	// Initialize issue-related services
	issueService := services.NewIssueService(database.DB, logger)
	commentService := services.NewCommentService(database.DB, logger)
	labelService := services.NewLabelService(database.DB, logger)
	milestoneService := services.NewMilestoneService(database.DB, logger)

	// Initialize organization services
	activityService := services.NewActivityService(database.DB)
	orgService := services.NewOrganizationService(database.DB, activityService)
	memberService := services.NewMembershipService(database.DB, activityService)
	invitationService := services.NewInvitationService(database.DB, activityService)
	teamService := services.NewTeamService(database.DB, activityService)
	teamMembershipService := services.NewTeamMembershipService(database.DB, activityService)
	permissionService := services.NewPermissionService(database.DB, activityService)

	// Initialize search service
	searchService := services.NewSearchService(database.DB)

	// Initialize handlers
	repoHandlers := NewRepositoryHandlers(repositoryService, branchService, gitService, logger)
	gitHandlers := NewGitHandlers(repositoryService, logger)
<<<<<<< HEAD
	searchHandlers := NewSearchHandlers(searchService, logger)
=======
	issueHandlers := NewIssueHandlers(issueService, commentService, labelService, milestoneService, repositoryService, logger)
	commentHandlers := NewCommentHandlers(commentService, issueService, logger)
	labelHandlers := NewLabelHandlers(labelService, repositoryService, logger)
	milestoneHandlers := NewMilestoneHandlers(milestoneService, repositoryService, logger)
>>>>>>> 74c3e437
	orgController := controllers.NewOrganizationController(orgService, memberService, invitationService, activityService)
	teamController := controllers.NewTeamController(teamService, teamMembershipService, permissionService)

	router.GET("/health", func(c *gin.Context) {
		if err := database.Health(); err != nil {
			c.JSON(http.StatusServiceUnavailable, gin.H{
				"status": "unhealthy",
				"error":  "database connection failed",
			})
			return
		}

		c.JSON(http.StatusOK, gin.H{
			"status":    "healthy",
			"timestamp": "2024-01-01T00:00:00Z",
			"version":   "1.0.0",
		})
	})

	// Git HTTP protocol endpoints (no authentication required for public repos)
	git := router.Group("/")
	git.Use(gitHandlers.GitMiddleware())
	{
		git.GET("/:owner/:repo.git/info/refs", gitHandlers.InfoRefs)
		git.POST("/:owner/:repo.git/git-upload-pack", gitHandlers.UploadPack)
		git.POST("/:owner/:repo.git/git-receive-pack", gitHandlers.ReceivePack)
	}

	v1 := router.Group("/api/v1")
	{
		v1.GET("/ping", func(c *gin.Context) {
			c.JSON(http.StatusOK, gin.H{"message": "pong"})
		})

		authGroup := v1.Group("/auth")
		{
			// Basic authentication
			authGroup.POST("/login", authHandlers.Login)
			authGroup.POST("/register", authHandlers.Register)
			authGroup.POST("/refresh", authHandlers.RefreshToken)
			authGroup.POST("/forgot-password", authHandlers.ForgotPassword)
			authGroup.POST("/reset-password", authHandlers.ResetPassword)
			authGroup.GET("/verify-email", authHandlers.VerifyEmail)
			
			// OAuth endpoints
			oauth := authGroup.Group("/oauth")
			{
				oauth.GET("/:provider", authHandlers.OAuthRedirect)
				oauth.GET("/:provider/callback", authHandlers.OAuthCallback)
			}
			
			// Protected auth endpoints
			protected := authGroup.Group("/")
			protected.Use(middleware.AuthMiddleware(jwtManager))
			{
				protected.POST("/logout", authHandlers.Logout)
				
				// MFA endpoints
				mfa := protected.Group("/mfa")
				{
					mfa.POST("/setup", authHandlers.SetupMFA)
					mfa.POST("/verify", authHandlers.VerifyMFA)
					mfa.POST("/disable", authHandlers.DisableMFA)
					mfa.POST("/regenerate-codes", authHandlers.RegenerateBackupCodes)
				}
			}
		}

		// Public repository endpoints (for public repos)
		v1.GET("/repositories", repoHandlers.ListRepositories)
		v1.GET("/repositories/:owner/:repo", repoHandlers.GetRepository)
		v1.GET("/repositories/:owner/:repo/branches", repoHandlers.GetBranches)
		v1.GET("/repositories/:owner/:repo/branches/:branch", repoHandlers.GetBranch)
		
		// Git content endpoints (public access)
		v1.GET("/repositories/:owner/:repo/commits", repoHandlers.GetCommits)
		v1.GET("/repositories/:owner/:repo/commits/:sha", repoHandlers.GetCommit)
		v1.GET("/repositories/:owner/:repo/contents/*path", repoHandlers.GetTree)
		v1.GET("/repositories/:owner/:repo/info", repoHandlers.GetRepositoryInfo)
		
		// Public issue endpoints (for public repos)
		v1.GET("/repositories/:owner/:repo/issues", issueHandlers.ListIssues)
		v1.GET("/repositories/:owner/:repo/issues/search", issueHandlers.SearchIssues)
		v1.GET("/repositories/:owner/:repo/issues/:number", issueHandlers.GetIssue)
		v1.GET("/repositories/:owner/:repo/issues/:number/comments", commentHandlers.ListComments)
		v1.GET("/repositories/:owner/:repo/issues/:number/comments/:comment_id", commentHandlers.GetComment)
		v1.GET("/repositories/:owner/:repo/labels", labelHandlers.ListLabels)
		v1.GET("/repositories/:owner/:repo/labels/:name", labelHandlers.GetLabel)
		v1.GET("/repositories/:owner/:repo/milestones", milestoneHandlers.ListMilestones)
		v1.GET("/repositories/:owner/:repo/milestones/:number", milestoneHandlers.GetMilestone)

		// Public search endpoints (for public content)
		v1.GET("/search", searchHandlers.GlobalSearch)
		v1.GET("/search/repositories", searchHandlers.SearchRepositories)
		v1.GET("/search/issues", searchHandlers.SearchIssues)
		v1.GET("/search/users", searchHandlers.SearchUsers)
		v1.GET("/search/commits", searchHandlers.SearchCommits)

		// Public invitation acceptance endpoint
		v1.POST("/invitations/accept", orgController.AcceptInvitation)

		protected := v1.Group("/")
		protected.Use(middleware.AuthMiddleware(jwtManager))
		{
			protected.GET("/profile", func(c *gin.Context) {
				userID, exists := c.Get("user_id")
				if !exists {
					c.JSON(http.StatusUnauthorized, gin.H{"error": "User not authenticated"})
					return
				}

				user, err := authService.GetUserByID(userID.(uuid.UUID))
				if err != nil {
					c.JSON(http.StatusNotFound, gin.H{"error": "User not found"})
					return
				}

				c.JSON(http.StatusOK, gin.H{
					"success": true,
					"data":    user,
				})
			})

			// User's organizations
			protected.GET("/user/organizations", orgController.GetUserOrganizations)

			admin := protected.Group("/admin")
			admin.Use(middleware.AdminMiddleware())
			{
				admin.GET("/users", func(c *gin.Context) {
					c.JSON(http.StatusNotImplemented, gin.H{"message": "Admin users endpoint - to be implemented"})
				})
			}

			// Protected repository endpoints
			repos := protected.Group("/repositories")
			{
				repos.POST("/", repoHandlers.CreateRepository)
				repos.PATCH("/:owner/:repo", repoHandlers.UpdateRepository)
				repos.DELETE("/:owner/:repo", repoHandlers.DeleteRepository)
				
				// Branch operations
				repos.POST("/:owner/:repo/branches", repoHandlers.CreateBranch)
				repos.DELETE("/:owner/:repo/branches/:branch", repoHandlers.DeleteBranch)
<<<<<<< HEAD

				// Repository-specific search
				repos.GET("/:owner/:repo/search", searchHandlers.SearchInRepository)
=======
				
				// Issue operations (require authentication)
				repos.POST("/:owner/:repo/issues", issueHandlers.CreateIssue)
				repos.PATCH("/:owner/:repo/issues/:number", issueHandlers.UpdateIssue)
				repos.POST("/:owner/:repo/issues/:number/close", issueHandlers.CloseIssue)
				repos.POST("/:owner/:repo/issues/:number/reopen", issueHandlers.ReopenIssue)
				repos.POST("/:owner/:repo/issues/:number/lock", issueHandlers.LockIssue)
				repos.POST("/:owner/:repo/issues/:number/unlock", issueHandlers.UnlockIssue)
				
				// Comment operations (require authentication)
				repos.POST("/:owner/:repo/issues/:number/comments", commentHandlers.CreateComment)
				repos.PATCH("/:owner/:repo/issues/:number/comments/:comment_id", commentHandlers.UpdateComment)
				repos.DELETE("/:owner/:repo/issues/:number/comments/:comment_id", commentHandlers.DeleteComment)
				
				// Label operations (require authentication)
				repos.POST("/:owner/:repo/labels", labelHandlers.CreateLabel)
				repos.PATCH("/:owner/:repo/labels/:name", labelHandlers.UpdateLabel)
				repos.DELETE("/:owner/:repo/labels/:name", labelHandlers.DeleteLabel)
				
				// Milestone operations (require authentication)
				repos.POST("/:owner/:repo/milestones", milestoneHandlers.CreateMilestone)
				repos.PATCH("/:owner/:repo/milestones/:number", milestoneHandlers.UpdateMilestone)
				repos.DELETE("/:owner/:repo/milestones/:number", milestoneHandlers.DeleteMilestone)
				repos.POST("/:owner/:repo/milestones/:number/close", milestoneHandlers.CloseMilestone)
				repos.POST("/:owner/:repo/milestones/:number/reopen", milestoneHandlers.ReopenMilestone)
			}
			
			// Admin-only operations
			adminRepos := protected.Group("/repositories")
			adminRepos.Use(middleware.AdminMiddleware())
			{
				adminRepos.DELETE("/:owner/:repo/issues/:number", issueHandlers.DeleteIssue)
>>>>>>> 74c3e437
			}

			// Organization management endpoints
			orgs := protected.Group("/organizations")
			{
				orgs.GET("/", orgController.ListOrganizations)
				orgs.POST("/", orgController.CreateOrganization)
				orgs.GET("/:org", orgController.GetOrganization)
				orgs.PATCH("/:org", orgController.UpdateOrganization)
				orgs.DELETE("/:org", orgController.DeleteOrganization)

				// Organization members
				orgs.GET("/:org/members", orgController.GetMembers)
				orgs.GET("/:org/members/:username", orgController.GetMember)
				orgs.PUT("/:org/members/:username", orgController.AddMember)
				orgs.DELETE("/:org/members/:username", orgController.RemoveMember)
				orgs.PATCH("/:org/members/:username", orgController.UpdateMemberRole)

				// Public/Private membership
				orgs.PUT("/:org/public_members/:username", orgController.SetMemberPublic)
				orgs.DELETE("/:org/public_members/:username", orgController.SetMemberPrivate)

				// Organization invitations
				orgs.GET("/:org/invitations", orgController.GetInvitations)
				orgs.POST("/:org/invitations", orgController.CreateInvitation)
				orgs.DELETE("/:org/invitations/:invitation_id", orgController.CancelInvitation)

				// Organization activity
				orgs.GET("/:org/activity", orgController.GetActivity)

				// Organization teams
				orgs.GET("/:org/teams", teamController.ListTeams)
				orgs.POST("/:org/teams", teamController.CreateTeam)
				orgs.GET("/:org/teams/hierarchy", teamController.GetTeamHierarchy)
				orgs.GET("/:org/teams/:team", teamController.GetTeam)
				orgs.PATCH("/:org/teams/:team", teamController.UpdateTeam)
				orgs.DELETE("/:org/teams/:team", teamController.DeleteTeam)

				// Team members
				orgs.GET("/:org/teams/:team/members", teamController.GetTeamMembers)
				orgs.PUT("/:org/teams/:team/members/:username", teamController.AddTeamMember)
				orgs.DELETE("/:org/teams/:team/members/:username", teamController.RemoveTeamMember)
				orgs.PATCH("/:org/teams/:team/members/:username", teamController.UpdateTeamMemberRole)

				// Team repositories
				orgs.GET("/:org/teams/:team/repositories", teamController.GetTeamRepositories)
				orgs.PUT("/:org/teams/:team/repositories/:repo", teamController.AddTeamRepository)
				orgs.DELETE("/:org/teams/:team/repositories/:repo", teamController.RemoveTeamRepository)

				// User teams in organization
				orgs.GET("/:org/members/:username/teams", teamController.GetUserTeams)
			}
		}
	}
}<|MERGE_RESOLUTION|>--- conflicted
+++ resolved
@@ -56,14 +56,11 @@
 	// Initialize handlers
 	repoHandlers := NewRepositoryHandlers(repositoryService, branchService, gitService, logger)
 	gitHandlers := NewGitHandlers(repositoryService, logger)
-<<<<<<< HEAD
 	searchHandlers := NewSearchHandlers(searchService, logger)
-=======
 	issueHandlers := NewIssueHandlers(issueService, commentService, labelService, milestoneService, repositoryService, logger)
 	commentHandlers := NewCommentHandlers(commentService, issueService, logger)
 	labelHandlers := NewLabelHandlers(labelService, repositoryService, logger)
 	milestoneHandlers := NewMilestoneHandlers(milestoneService, repositoryService, logger)
->>>>>>> 74c3e437
 	orgController := controllers.NewOrganizationController(orgService, memberService, invitationService, activityService)
 	teamController := controllers.NewTeamController(teamService, teamMembershipService, permissionService)
 
@@ -208,11 +205,9 @@
 				// Branch operations
 				repos.POST("/:owner/:repo/branches", repoHandlers.CreateBranch)
 				repos.DELETE("/:owner/:repo/branches/:branch", repoHandlers.DeleteBranch)
-<<<<<<< HEAD
 
 				// Repository-specific search
 				repos.GET("/:owner/:repo/search", searchHandlers.SearchInRepository)
-=======
 				
 				// Issue operations (require authentication)
 				repos.POST("/:owner/:repo/issues", issueHandlers.CreateIssue)
@@ -245,7 +240,6 @@
 			adminRepos.Use(middleware.AdminMiddleware())
 			{
 				adminRepos.DELETE("/:owner/:repo/issues/:number", issueHandlers.DeleteIssue)
->>>>>>> 74c3e437
 			}
 
 			// Organization management endpoints
