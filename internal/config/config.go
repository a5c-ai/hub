package config

import (
	"github.com/spf13/viper"
)

type Config struct {
	Environment string     `mapstructure:"environment"`
	LogLevel    int        `mapstructure:"log_level"`
	Server      Server     `mapstructure:"server"`
	Database    Database   `mapstructure:"database"`
	JWT         JWT        `mapstructure:"jwt"`
	CORS        CORS       `mapstructure:"cors"`
	OAuth       OAuth      `mapstructure:"oauth"`
<<<<<<< HEAD
=======
	SAML        SAML       `mapstructure:"saml"`
	LDAP        LDAP       `mapstructure:"ldap"`
>>>>>>> 0fd15f90
}

type Server struct {
	Port int `mapstructure:"port"`
}

type Database struct {
	Host     string `mapstructure:"host"`
	Port     int    `mapstructure:"port"`
	User     string `mapstructure:"user"`
	Password string `mapstructure:"password"`
	DBName   string `mapstructure:"dbname"`
	SSLMode  string `mapstructure:"sslmode"`
}

type JWT struct {
	Secret         string `mapstructure:"secret"`
	ExpirationHour int    `mapstructure:"expiration_hour"`
}

type CORS struct {
	AllowedOrigins []string `mapstructure:"allowed_origins"`
}

type OAuth struct {
<<<<<<< HEAD
	GitHub OAuthProvider `mapstructure:"github"`
	Google OAuthProvider `mapstructure:"google"`
}

type OAuthProvider struct {
	ClientID     string `mapstructure:"client_id"`
	ClientSecret string `mapstructure:"client_secret"`
=======
	GitHub    GitHubOAuth    `mapstructure:"github"`
	Google    GoogleOAuth    `mapstructure:"google"`
	Microsoft MicrosoftOAuth `mapstructure:"microsoft"`
}

type GitHubOAuth struct {
	ClientID     string `mapstructure:"client_id"`
	ClientSecret string `mapstructure:"client_secret"`
	RedirectURL  string `mapstructure:"redirect_url"`
}

type GoogleOAuth struct {
	ClientID     string `mapstructure:"client_id"`
	ClientSecret string `mapstructure:"client_secret"`
	RedirectURL  string `mapstructure:"redirect_url"`
}

type MicrosoftOAuth struct {
	ClientID     string `mapstructure:"client_id"`
	ClientSecret string `mapstructure:"client_secret"`
	RedirectURL  string `mapstructure:"redirect_url"`
	TenantID     string `mapstructure:"tenant_id"`
}

type SAML struct {
	Enabled       bool   `mapstructure:"enabled"`
	EntityID      string `mapstructure:"entity_id"`
	SSOURL        string `mapstructure:"sso_url"`
	Certificate   string `mapstructure:"certificate"`
	PrivateKey    string `mapstructure:"private_key"`
	AttributeMap  map[string]string `mapstructure:"attribute_map"`
}

type LDAP struct {
	Enabled    bool   `mapstructure:"enabled"`
	Host       string `mapstructure:"host"`
	Port       int    `mapstructure:"port"`
	BaseDN     string `mapstructure:"base_dn"`
	BindDN     string `mapstructure:"bind_dn"`
	BindPassword string `mapstructure:"bind_password"`
	UserFilter string `mapstructure:"user_filter"`
	AttributeMap map[string]string `mapstructure:"attribute_map"`
>>>>>>> 0fd15f90
}

func Load() (*Config, error) {
	viper.SetConfigName("config")
	viper.SetConfigType("yaml")
	viper.AddConfigPath(".")
	viper.AddConfigPath("./config")

	viper.SetDefault("environment", "development")
	viper.SetDefault("log_level", 4)
	viper.SetDefault("server.port", 8080)
	viper.SetDefault("database.host", "localhost")
	viper.SetDefault("database.port", 5432)
	viper.SetDefault("database.user", "hub")
	viper.SetDefault("database.password", "password")
	viper.SetDefault("database.dbname", "hub")
	viper.SetDefault("database.sslmode", "disable")
	viper.SetDefault("jwt.secret", "your-secret-key")
	viper.SetDefault("jwt.expiration_hour", 24)
	viper.SetDefault("cors.allowed_origins", []string{"http://localhost:3000"})

	viper.AutomaticEnv()

	viper.BindEnv("environment", "ENVIRONMENT")
	viper.BindEnv("log_level", "LOG_LEVEL")
	viper.BindEnv("server.port", "PORT")
	viper.BindEnv("database.host", "DB_HOST")
	viper.BindEnv("database.port", "DB_PORT")
	viper.BindEnv("database.user", "DB_USER")
	viper.BindEnv("database.password", "DB_PASSWORD")
	viper.BindEnv("database.dbname", "DB_NAME")
	viper.BindEnv("database.sslmode", "DB_SSLMODE")
	viper.BindEnv("jwt.secret", "JWT_SECRET")
	viper.BindEnv("jwt.expiration_hour", "JWT_EXPIRATION_HOUR")
	viper.BindEnv("oauth.github.client_id", "GITHUB_CLIENT_ID")
	viper.BindEnv("oauth.github.client_secret", "GITHUB_CLIENT_SECRET")
	viper.BindEnv("oauth.google.client_id", "GOOGLE_CLIENT_ID")
	viper.BindEnv("oauth.google.client_secret", "GOOGLE_CLIENT_SECRET")

	if err := viper.ReadInConfig(); err != nil {
		if _, ok := err.(viper.ConfigFileNotFoundError); !ok {
			return nil, err
		}
	}

	var config Config
	if err := viper.Unmarshal(&config); err != nil {
		return nil, err
	}

	return &config, nil
}<|MERGE_RESOLUTION|>--- conflicted
+++ resolved
@@ -12,11 +12,8 @@
 	JWT         JWT        `mapstructure:"jwt"`
 	CORS        CORS       `mapstructure:"cors"`
 	OAuth       OAuth      `mapstructure:"oauth"`
-<<<<<<< HEAD
-=======
 	SAML        SAML       `mapstructure:"saml"`
 	LDAP        LDAP       `mapstructure:"ldap"`
->>>>>>> 0fd15f90
 }
 
 type Server struct {
@@ -42,15 +39,6 @@
 }
 
 type OAuth struct {
-<<<<<<< HEAD
-	GitHub OAuthProvider `mapstructure:"github"`
-	Google OAuthProvider `mapstructure:"google"`
-}
-
-type OAuthProvider struct {
-	ClientID     string `mapstructure:"client_id"`
-	ClientSecret string `mapstructure:"client_secret"`
-=======
 	GitHub    GitHubOAuth    `mapstructure:"github"`
 	Google    GoogleOAuth    `mapstructure:"google"`
 	Microsoft MicrosoftOAuth `mapstructure:"microsoft"`
@@ -93,7 +81,6 @@
 	BindPassword string `mapstructure:"bind_password"`
 	UserFilter string `mapstructure:"user_filter"`
 	AttributeMap map[string]string `mapstructure:"attribute_map"`
->>>>>>> 0fd15f90
 }
 
 func Load() (*Config, error) {
