--- conflicted
+++ resolved
@@ -199,16 +199,9 @@
 	// Parse the SSH public key
 	publicKey, _, _, _, err := ssh.ParseAuthorizedKey([]byte(keyForParsing))
 	if err != nil {
-<<<<<<< HEAD
 		// Fallback for keys that parseAuthorizedKey rejects (e.g., truncated test keys)
 		if strings.HasPrefix(parts[0], "ssh-") && parts[1] != "" {
 			return &dummyKey{kind: parts[0], data: parts[1]}, nil
-=======
-		// Fallback to a dummy public key for keys that cannot be parsed (e.g., in tests)
-		parts := strings.Fields(keyStr)
-		if len(parts) >= 2 {
-			return &dummyPublicKey{algorithm: parts[0], data: []byte(parts[1])}, nil
->>>>>>> 2992818a
 		}
 		return nil, fmt.Errorf("failed to parse SSH key: %w", err)
 	}
