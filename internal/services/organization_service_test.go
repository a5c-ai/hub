--- conflicted
+++ resolved
@@ -227,11 +227,7 @@
 	}
 	db.Create(user)
 
-<<<<<<< HEAD
-	// Create test organizations
-=======
 	// Create test organizations with explicit IDs for SQLite primary key tests
->>>>>>> 2992818a
 	org1 := &models.Organization{ID: uuid.New(), Name: "org1", DisplayName: "Organization 1"}
 	org2 := &models.Organization{ID: uuid.New(), Name: "org2", DisplayName: "Organization 2"}
 	org3 := &models.Organization{ID: uuid.New(), Name: "org3", DisplayName: "Organization 3"}
@@ -240,11 +236,7 @@
 	db.Create(org2)
 	db.Create(org3)
 
-<<<<<<< HEAD
-	// Create memberships for user in org1 and org2
-=======
 	// Create memberships for user in org1 and org2 with explicit IDs
->>>>>>> 2992818a
 	member1 := &models.OrganizationMember{ID: uuid.New(),
 		OrganizationID: org1.ID,
 		UserID:         userID,
