data "azurerm_client_config" "current" {}

resource "azurerm_user_assigned_identity" "aks" {
  name                = "${var.cluster_name}-identity"
  resource_group_name = var.resource_group_name
  location            = var.location

  tags = var.tags
}

resource "azurerm_role_assignment" "aks_network_contributor" {
  scope                = var.vnet_id
  role_definition_name = "Network Contributor"
  principal_id         = azurerm_user_assigned_identity.aks.principal_id
}

resource "azurerm_log_analytics_workspace" "aks" {
  name                = "${var.cluster_name}-logs"
  location            = var.location
  resource_group_name = var.resource_group_name
  sku                 = "PerGB2018"
  retention_in_days   = var.log_retention_days

  tags = var.tags
}

resource "azurerm_kubernetes_cluster" "main" {
  name                = var.cluster_name
  location            = var.location
  resource_group_name = var.resource_group_name
  dns_prefix          = var.dns_prefix
  kubernetes_version  = var.kubernetes_version

  default_node_pool {
    name                = "default"
    node_count          = var.node_count
    vm_size             = var.vm_size
<<<<<<< HEAD
    zones                = var.availability_zones
    enable_auto_scaling = var.enable_auto_scaling
    min_count          = var.enable_auto_scaling ? var.min_node_count : null
    max_count          = var.enable_auto_scaling ? var.max_node_count : null
=======
    zones               = var.availability_zones
    auto_scaling_enabled = var.enable_auto_scaling
    min_count           = var.enable_auto_scaling ? var.min_node_count : null
    max_count           = var.enable_auto_scaling ? var.max_node_count : null
>>>>>>> 3c14926f
    os_disk_size_gb    = var.os_disk_size_gb
    vnet_subnet_id     = var.subnet_id

    upgrade_settings {
      max_surge = var.max_surge
    }

    tags = var.tags
  }

  identity {
    type         = "UserAssigned"
    identity_ids = [azurerm_user_assigned_identity.aks.id]
  }

  network_profile {
    network_plugin     = "azure"
    network_policy     = "azure"
    service_cidr       = var.service_cidr
    dns_service_ip     = var.dns_service_ip
    load_balancer_sku  = "standard"
  }

  oms_agent {
    log_analytics_workspace_id = azurerm_log_analytics_workspace.aks.id
  }

  azure_policy_enabled = true

  key_vault_secrets_provider {
    secret_rotation_enabled  = true
    secret_rotation_interval = "2m"
  }

  maintenance_window_auto_upgrade {
    frequency   = "Weekly"
    interval    = 1
    duration    = 4
    day_of_week = "Sunday"
    start_time  = "00:00"
    utc_offset  = "+00:00"
  }

  maintenance_window_node_os {
    frequency   = "Weekly"
    interval    = 1
    duration    = 4
    day_of_week = "Sunday"
    start_time  = "00:00"
    utc_offset  = "+00:00"
  }

  auto_scaler_profile {
    balance_similar_node_groups      = false
    expander                         = "random"
    max_graceful_termination_sec     = "600"
    max_node_provisioning_time       = "15m"
    max_unready_nodes                = 3
    max_unready_percentage           = 45
    new_pod_scale_up_delay           = "10s"
    scale_down_delay_after_add       = "10m"
    scale_down_delay_after_delete    = "10s"
    scale_down_delay_after_failure   = "3m"
    scan_interval                    = "10s"
    scale_down_unneeded              = "10m"
    scale_down_unready               = "20m"
    scale_down_utilization_threshold = "0.5"
    empty_bulk_delete_max            = "10"
    skip_nodes_with_local_storage    = true
    skip_nodes_with_system_pods      = true
  }

  tags = var.tags

  depends_on = [
    azurerm_role_assignment.aks_network_contributor,
    azurerm_log_analytics_workspace.aks
  ]
}

resource "azurerm_kubernetes_cluster_node_pool" "worker" {
  count                 = var.create_worker_node_pool ? 1 : 0
  name                  = "worker"
  kubernetes_cluster_id = azurerm_kubernetes_cluster.main.id
  vm_size               = var.worker_vm_size
  node_count            = var.worker_node_count
  zones                 = var.availability_zones
  auto_scaling_enabled  = var.enable_auto_scaling
  min_count            = var.enable_auto_scaling ? var.worker_min_node_count : null
  max_count            = var.enable_auto_scaling ? var.worker_max_node_count : null
  os_disk_size_gb      = var.os_disk_size_gb
  vnet_subnet_id       = var.subnet_id

  node_labels = {
    "nodepool-type" = "worker"
    "environment"   = var.environment
  }

  node_taints = var.worker_node_taints

  upgrade_settings {
    max_surge = var.max_surge
  }

  tags = var.tags
}<|MERGE_RESOLUTION|>--- conflicted
+++ resolved
@@ -35,17 +35,10 @@
     name                = "default"
     node_count          = var.node_count
     vm_size             = var.vm_size
-<<<<<<< HEAD
-    zones                = var.availability_zones
-    enable_auto_scaling = var.enable_auto_scaling
-    min_count          = var.enable_auto_scaling ? var.min_node_count : null
-    max_count          = var.enable_auto_scaling ? var.max_node_count : null
-=======
     zones               = var.availability_zones
     auto_scaling_enabled = var.enable_auto_scaling
     min_count           = var.enable_auto_scaling ? var.min_node_count : null
     max_count           = var.enable_auto_scaling ? var.max_node_count : null
->>>>>>> 3c14926f
     os_disk_size_gb    = var.os_disk_size_gb
     vnet_subnet_id     = var.subnet_id
 
