--- conflicted
+++ resolved
@@ -133,15 +133,9 @@
     return (
       <Card className="p-6">
         <div className="text-center">
-<<<<<<< HEAD
           <DocumentTextIcon className="h-12 w-12 text-muted-foreground mx-auto mb-4" />
           <h3 className="text-lg font-medium text-foreground mb-2">No insights available</h3>
-          <p className="text-muted-foreground">Insights will appear here once there's activity in this repository.</p>
-=======
-          <DocumentTextIcon className="h-12 w-12 text-gray-400 mx-auto mb-4" />
-          <h3 className="text-lg font-medium text-gray-900 mb-2">No insights available</h3>
-          <p className="text-gray-500">Insights will appear here once there&apos;s activity in this repository.</p>
->>>>>>> c8854587
+          <p className="text-muted-foreground">Insights will appear here once there&apos;s activity in this repository.</p>
         </div>
       </Card>
     );
