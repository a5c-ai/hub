export interface User {
  id: string;
  username: string;
  email: string;
  name: string;
  avatar_url?: string;
  created_at: string;
  updated_at: string;
}

export interface Repository {
  id: string;
  name: string;
  full_name: string;
  description?: string;
  private: boolean;
  fork: boolean;
  owner: User;
  default_branch: string;
  clone_url: string;
  ssh_url: string;
  size: number;
  language?: string;
  forks_count: number;
  stargazers_count: number;
  watchers_count: number;
  open_issues_count: number;
  created_at: string;
  updated_at: string;
  pushed_at: string;
}

export interface Organization {
  id: string;
  login: string;
  name: string;
  description?: string;
  avatar_url?: string;
  location?: string;
  website?: string;
  public_repos: number;
  followers: number;
  following: number;
  created_at: string;
  updated_at: string;
}

export interface PullRequest {
  id: string;
  issue_id: string;
  head_repository_id?: string;
  head_ref: string;
  base_repository_id: string;
  base_ref: string;
  merge_commit_sha?: string;
  merged: boolean;
  merged_at?: string;
  merged_by_id?: string;
  draft: boolean;
  mergeable?: boolean;
  mergeable_state: string;
  additions: number;
  deletions: number;
  changed_files: number;
  created_at: string;
  updated_at: string;
  issue: Issue;
  head_repository?: Repository;
  base_repository: Repository;
  merged_by?: User;
}

export interface Issue {
  id: string;
  repository_id: string;
  number: number;
  title: string;
  body: string;
  user_id?: string;
  assignee_id?: string;
  milestone_id?: string;
  state: 'open' | 'closed';
<<<<<<< HEAD
  state_reason: string;
  locked: boolean;
  comments_count: number;
  closed_at?: string;
=======
  state_reason?: string;
  user?: User;
  assignee?: User;
  assignees?: User[];
  labels: Label[];
  milestone?: Milestone;
  comments_count: number;
  locked: boolean;
  repository?: Repository;
>>>>>>> 8ac7b532
  created_at: string;
  updated_at: string;
  user?: User;
  assignee?: User;
  labels: Label[];
  pull_request?: PullRequest;
}

export interface Comment {
  id: string;
  issue_id: string;
  user?: User;
  body: string;
  created_at: string;
  updated_at: string;
}

export interface Label {
  id: string;
  repository_id: string;
  name: string;
  color: string;
  description: string;
  created_at: string;
  updated_at: string;
}

export interface Milestone {
  id: string;
  number: number;
  title: string;
  description?: string;
  state: 'open' | 'closed';
  due_on?: string;
  closed_at?: string;
  created_at: string;
  updated_at: string;
}

export interface AuthUser {
  user: User;
  access_token: string;
  refresh_token?: string;
  expires_in: number;
}

export interface ApiResponse<T> {
  data: T;
  message?: string;
  success: boolean;
}

export interface PaginatedResponse<T> {
  data: T[];
  pagination: {
    page: number;
    per_page: number;
    total: number;
    total_pages: number;
  };
}

<<<<<<< HEAD
export interface Review {
  id: string;
  pull_request_id: string;
  user_id?: string;
  commit_sha: string;
  state: 'pending' | 'approved' | 'request_changes' | 'commented' | 'dismissed';
  body: string;
  submitted_at?: string;
  created_at: string;
  updated_at: string;
  user?: User;
  review_comments: ReviewComment[];
}

export interface ReviewComment {
  id: string;
  review_id?: string;
  pull_request_id: string;
  user_id?: string;
  commit_sha: string;
  path: string;
  position?: number;
  original_position?: number;
  line?: number;
  original_line?: number;
  side: 'LEFT' | 'RIGHT';
  start_line?: number;
  start_side: 'LEFT' | 'RIGHT';
  body: string;
  in_reply_to_id?: string;
  created_at: string;
  updated_at: string;
  user?: User;
  review?: Review;
  in_reply_to?: ReviewComment;
  replies: ReviewComment[];
}

export interface PullRequestFile {
  id: string;
  pull_request_id: string;
  filename: string;
  status: 'added' | 'deleted' | 'modified' | 'renamed' | 'copied';
  additions: number;
  deletions: number;
  changes: number;
  patch: string;
  previous_filename?: string;
  created_at: string;
  updated_at: string;
}

export interface CreatePullRequestRequest {
  title: string;
  body: string;
  head: string;
  base: string;
  head_repository_id?: string;
  draft: boolean;
  maintainer_can_modify: boolean;
}

export interface CreateReviewRequest {
  body: string;
  event: 'APPROVE' | 'REQUEST_CHANGES' | 'COMMENT';
  comments: CreateReviewCommentRequest[];
  commit_sha: string;
}

export interface CreateReviewCommentRequest {
  path: string;
  position?: number;
  original_position?: number;
  line?: number;
  original_line?: number;
  side: 'LEFT' | 'RIGHT';
  start_line?: number;
  start_side: 'LEFT' | 'RIGHT';
  body: string;
}

export interface AuthState {
  isAuthenticated: boolean;
  user: User | null;
  loading: boolean;
  error: string | null;
=======
// Issue-specific request/response types
export interface CreateIssueRequest {
  title: string;
  body?: string;
  assignee_id?: string;
  milestone_id?: string;
  label_ids?: string[];
}

export interface UpdateIssueRequest {
  title?: string;
  body?: string;
  state?: 'open' | 'closed';
  state_reason?: string;
  assignee_id?: string;
  milestone_id?: string;
  label_ids?: string[];
}

export interface IssueFilters {
  state?: 'open' | 'closed';
  sort?: 'created' | 'updated' | 'comments';
  direction?: 'asc' | 'desc';
  assignee?: string;
  creator?: string;
  milestone?: string;
  labels?: string;
  since?: string;
  page?: number;
  per_page?: number;
}

export interface CreateCommentRequest {
  body: string;
}

export interface UpdateCommentRequest {
  body: string;
}

export interface CreateLabelRequest {
  name: string;
  color: string;
  description?: string;
}

export interface UpdateLabelRequest {
  name?: string;
  color?: string;
  description?: string;
}

export interface CreateMilestoneRequest {
  title: string;
  description?: string;
  due_on?: string;
}

export interface UpdateMilestoneRequest {
  title?: string;
  description?: string;
  state?: 'open' | 'closed';
  due_on?: string;
>>>>>>> 8ac7b532
}<|MERGE_RESOLUTION|>--- conflicted
+++ resolved
@@ -80,27 +80,18 @@
   assignee_id?: string;
   milestone_id?: string;
   state: 'open' | 'closed';
-<<<<<<< HEAD
-  state_reason: string;
+  state_reason?: string;
   locked: boolean;
   comments_count: number;
   closed_at?: string;
-=======
-  state_reason?: string;
+  created_at: string;
+  updated_at: string;
   user?: User;
   assignee?: User;
   assignees?: User[];
   labels: Label[];
   milestone?: Milestone;
-  comments_count: number;
-  locked: boolean;
   repository?: Repository;
->>>>>>> 8ac7b532
-  created_at: string;
-  updated_at: string;
-  user?: User;
-  assignee?: User;
-  labels: Label[];
   pull_request?: PullRequest;
 }
 
@@ -158,7 +149,7 @@
   };
 }
 
-<<<<<<< HEAD
+// Pull Request related types
 export interface Review {
   id: string;
   pull_request_id: string;
@@ -240,12 +231,6 @@
   body: string;
 }
 
-export interface AuthState {
-  isAuthenticated: boolean;
-  user: User | null;
-  loading: boolean;
-  error: string | null;
-=======
 // Issue-specific request/response types
 export interface CreateIssueRequest {
   title: string;
@@ -309,5 +294,11 @@
   description?: string;
   state?: 'open' | 'closed';
   due_on?: string;
->>>>>>> 8ac7b532
+}
+
+export interface AuthState {
+  isAuthenticated: boolean;
+  user: User | null;
+  loading: boolean;
+  error: string | null;
 }