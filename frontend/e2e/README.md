# End-to-End Testing with Playwright

This directory contains end-to-end (e2e) tests for the Hub frontend application using [Playwright](https://playwright.dev/).

## Overview

The e2e tests are designed to test the application from a user's perspective, verifying that the complete user workflows function correctly across different browsers.

## Test Structure

### Test Files

- **`auth.spec.ts`** - Authentication flow tests (login, register, logout)
- **`dashboard.spec.ts`** - Dashboard functionality tests
- **`navigation.spec.ts`** - Navigation and layout tests
- **`example.spec.ts`** - Basic application loading tests
- **`registration.spec.ts`** - User registration and validation tests
- **`repository.spec.ts`** - Repository management tests
- **`repository-settings.spec.ts`** - Repository settings and administration tests
- **`repository-security.spec.ts`** - Repository security, secrets, and access control tests
- **`repository-integrations.spec.ts`** - Repository webhooks, deploy keys, and integrations tests
- **`issues.spec.ts`** - Issue management and workflow tests
<<<<<<< HEAD
- **`actions-workflows.spec.ts`** - GitHub Actions workflow management tests
- **`actions-logs.spec.ts`** - Workflow run details and log viewing tests
- **`actions-runners.spec.ts`** - Self-hosted runner management tests
- **`actions-integration.spec.ts`** - Actions integration features (status checks, deployments)
- **`actions-performance.spec.ts`** - Performance and stress testing for Actions features
=======
- **`activity-feed.spec.ts`** - Activity feed and timeline tests (24 tests)
- **`notifications.spec.ts`** - Notification center and management tests (40 tests)
- **`notification-preferences.spec.ts`** - Notification settings and preferences tests (34 tests)
- **`pull-requests.spec.ts`** - Pull request management and creation tests
- **`pull-request-review.spec.ts`** - Pull request review and collaboration workflow tests
- **`pull-request-files.spec.ts`** - Pull request file diff and code review tests
- **`user-profile.spec.ts`** - User profile management and public profile tests
- **`user-security.spec.ts`** - Security settings, password, SSH keys, and 2FA tests
- **`user-preferences.spec.ts`** - Notifications, appearance, accessibility, and privacy tests
>>>>>>> 5dd4f1c0
- **`helpers/test-utils.ts`** - Shared utilities and helper functions

### Test Coverage

#### Authentication Tests
- Redirect unauthenticated users to login
- Successful login flow with redirect to dashboard
- Error handling for invalid credentials
- Registration flow
- Logout functionality
- Navigation between login and register pages

#### Dashboard Tests
- Display user welcome message
- Show repository statistics
- List recent repositories with proper metadata
- Display recent activity feed
- Navigation to other sections
- Responsive design on mobile
- Empty state handling

#### Pull Request Tests
- List pull requests with different states (open/closed/merged)
- Filter pull requests by state, author, and labels
- Create new pull request with form validation
- Navigate to pull request details
- Display pull request metadata and statistics
- Review workflow (approve, request changes, comment)
- Merge pull request with different merge strategies
- Close and reopen pull requests
- Convert draft to ready for review
- View and navigate changed files with diff display
- Add inline comments on code lines
- Resolve and unresolve comment conversations
- Mobile responsiveness for all PR workflows

#### Navigation Tests
- Header and sidebar navigation elements
- Mobile menu functionality
- Navigation between main sections
- User menu interactions
- Keyboard navigation
- Loading states

<<<<<<< HEAD
#### GitHub Actions Tests
- **Workflow Management**: View workflows, run status, filtering, real-time updates
- **Workflow Run Details**: Job steps, status indicators, run metadata, timing information
- **Log Viewing**: Real-time log streaming, syntax highlighting, search, artifact downloads
- **Runner Management**: Self-hosted runners, health monitoring, runner groups, permissions
- **Integration Features**: Status checks on PRs, deployment workflows, matrix builds, conditional execution
- **Performance Testing**: Large log handling, concurrent runs, memory management, API throttling
=======
#### Activity Feed Tests (24 tests)
- Display global activity feed with different event types (push, PR, issue, fork, star, follow)
- Filter activity by type (all, own, following)
- Activity timeline and event display
- Personal activity timeline and history
- Following users and organizations activity
- Activity feed pagination and infinite scroll
- Detailed push events with commit information
- Repository creation activities
- Follow activities
- Empty state handling
- Error handling and recovery
- Mobile responsiveness

#### Notifications Center Tests (40 tests)
- Notification inbox with unread indicators
- Notification categorization (mentions, issues, PRs, security)
- Mark notifications as read/unread (individual and bulk)
- Delete notifications
- Mark all notifications as read
- Bulk notification actions
- Issue and pull request notifications
- Comment and mention notifications
- Security and vulnerability alerts
- Repository invitation notifications
- Notification filtering and search
- Empty states for different filters
- Real-time notification updates via WebSocket
- Notification badge updates
- Mobile-friendly notification management
- Responsive notification layout
- Error handling and offline scenarios

#### Notification Preferences Tests (34 tests)
- Email notification settings management
- Notification delivery timing configuration
- Thread subscription management
- Browser notification permissions
- Desktop notification settings
- Automatic notification cleanup
- Manual notification cleanup
- Repository watching and notification settings
- Organization notification preferences
- Import/export notification settings
- Mobile-friendly settings interface
- Mobile swipe gestures for navigation
- API error handling
- Notification preference validation
- Accessibility features
- Performance optimization
#### Repository Settings & Administration Tests
- General repository settings (name, description, visibility)
- Default branch configuration
- Repository archiving and deletion
- Branch protection rules and policies
- Access control and collaborator management
- Actions settings and workflow permissions
- Security settings and vulnerability alerts
- Transfer and danger zone operations
- Mobile repository management
- Error handling and validation

#### Repository Security & Secrets Management Tests
- Repository secrets creation and management
- Environment-specific secrets configuration
- Secret validation and security checks
- Deploy keys management (read-only and read-write)
- SSH key validation and security standards
- Access control and permission management
- Security advisory and vulnerability management
- Error handling and network failure scenarios
- Mobile security management interface

#### Repository Webhooks & Integrations Tests
- Webhook creation, configuration, and management
- Event selection and payload customization
- Webhook testing (ping functionality)
- Content type configuration (JSON/form)
- Secret configuration for webhook security
- Webhook status management (enable/disable)
- Integration with repository settings
- Error handling and webhook validation
- Mobile webhook management interface

#### User Settings & Profile Tests
- Profile information editing and saving
- Avatar management and file uploads
- Profile visibility and public profile display
- Account settings and preferences
- Theme switching and appearance customization

#### Security Tests
- Password change functionality with validation
- SSH key management (add, remove, validate)
- Two-factor authentication setup and management
- Security audit logs and session management
- Account security best practices

#### User Preferences Tests
- Email notification preferences and frequency
- Web notification enablement and permissions
- Quiet hours and notification filtering
- Accessibility features (high contrast, large fonts, reduced motion)
- Language, timezone, and localization settings
- Privacy controls and data visibility settings
- Data export and portability features
>>>>>>> 5dd4f1c0

## Configuration

The tests are configured in `playwright.config.ts` with the following settings:

- **Browsers**: Chromium, Firefox, WebKit
- **Mobile Testing**: Pixel 5, iPhone 12
- **Base URL**: `http://localhost:3000` (configurable via `BASE_URL` env var)
- **Retries**: 2 retries on CI, 0 locally
- **Parallel Execution**: Enabled for faster test runs
- **Reporting**: HTML, JSON, and JUnit reports

## Running Tests

### Prerequisites

1. Install dependencies:
   ```bash
   npm install
   ```

2. Install Playwright browsers:
   ```bash
   npx playwright install
   ```

### Local Development

```bash
# Run all e2e tests
npm run test:e2e

# Run tests with UI mode (interactive)
npm run test:e2e:ui

# Run tests in headed mode (visible browser)
npm run test:e2e:headed

# Debug tests step by step
npm run test:e2e:debug

# View test reports
npm run test:e2e:report
```

### Specific Test Files

```bash
# Run only authentication tests
npx playwright test auth.spec.ts

# Run only dashboard tests
npx playwright test dashboard.spec.ts

# Run all GitHub Actions tests
npx playwright test actions-*.spec.ts

# Run specific Actions test suites
npx playwright test actions-workflows.spec.ts
npx playwright test actions-logs.spec.ts
npx playwright test actions-runners.spec.ts
npx playwright test actions-integration.spec.ts
npx playwright test actions-performance.spec.ts

# Run tests matching a pattern
npx playwright test --grep "login"
npx playwright test --grep "workflow"
```

### Browser-Specific Testing

```bash
# Run tests only in Chromium
npx playwright test --project=chromium

# Run tests only on mobile
npx playwright test --project="Mobile Chrome"
```

## Test Data and Mocking

The tests use mocked API responses to ensure consistent and reliable test execution:

- **Authentication**: Mock login/register endpoints
- **User Data**: Mock user profile information
- **Repositories**: Mock repository lists and details
- **Activity**: Mock activity feeds

### Mock User Data

```typescript
const testUser = {
  username: 'testuser',
  email: 'test@example.com',
  password: 'TestPassword123!',
  name: 'Test User'
};
```

## Test Utilities

The `helpers/test-utils.ts` file provides common utilities:

- **`loginUser()`** - Helper to log in a user
- **`registerUser()`** - Helper to register a new user
- **`expectLoginPage()`** - Verify user is on login page
- **`expectDashboardPage()`** - Verify user is on dashboard
- **`waitForLoadingToComplete()`** - Wait for loading states
- **`takeScreenshot()`** - Capture screenshots for debugging

#### Actions-Specific Utilities
- **`navigateToActions()`** - Navigate to repository Actions page
- **`navigateToWorkflowRun()`** - Navigate to specific workflow run
- **`navigateToRunners()`** - Navigate to runners management page
- **`waitForWorkflowCompletion()`** - Wait for workflow run to complete
- **`expectWorkflowStatus()`** - Verify workflow run status
- **`mockWorkflowData()`** - Mock API responses for testing
- **`simulateLogUpdates()`** - Simulate real-time log streaming
- **`checkMobileActions()`** - Verify mobile responsiveness
- **`checkActionsPerformance()`** - Test page load performance
- **`checkActionsAccessibility()`** - Verify accessibility standards

## Data Test IDs

Components include `data-testid` attributes for reliable element selection:

### Authentication Forms
- `email-input` - Email input field
- `password-input` - Password input field
- `login-button` - Login submit button
- `register-button` - Register submit button
- `error-message` - Error message display

### Navigation Elements
- `main-header` - Main header component
- `user-menu` - User dropdown menu
- `mobile-menu-button` - Mobile hamburger menu
- `user-avatar` - User avatar image
- `logout-button` - Logout button

### Activity Feed Elements
- `filter-all` - All activity filter button
- `filter-own` - Your activity filter button
- `filter-following` - Following activity filter button
- `activity-item` - Individual activity items

### Notification Elements
- `filter-unread` - Unread notifications filter
- `filter-all` - All notifications filter
- `filter-participating` - Participating notifications filter
- `notification-item` - Individual notification items
- `mark-as-read-{id}` - Mark specific notification as read
- `delete-notification-{id}` - Delete specific notification
- `mark-all-as-read` - Mark all notifications as read
- `mark-selected-as-read` - Mark selected notifications as read
- `select-all-notifications` - Select all notifications checkbox
- `notification-icon-{type}` - Notification type icons

### Settings Elements
- `settings-tab-{id}` - Settings tab navigation buttons
- `settings-container` - Main settings container
- `email-issues-prs` - Email notifications for issues/PRs
- `email-repository-updates` - Email notifications for repository updates
- `email-security-alerts` - Email notifications for security alerts
- `enable-browser-notifications` - Enable browser notifications button

## CI/CD Integration

The tests are integrated with GitHub Actions for continuous integration:

### Workflow Features
- Runs on pull requests and main branch pushes
- Tests across multiple browsers
- Stores test artifacts (screenshots, videos, reports)
- Fail-fast on test failures
- Parallel execution for performance

### Environment Variables
- `BASE_URL` - Application base URL (default: http://localhost:3000)
- `CI` - Enables CI-specific settings (retries, workers)

## Debugging Failed Tests

### Screenshots and Videos
Failed tests automatically capture:
- Screenshots on failure
- Videos of the entire test run
- Browser traces for detailed debugging

### Debug Mode
Use debug mode to step through tests:
```bash
npm run test:e2e:debug
```

### Verbose Output
Enable verbose logging:
```bash
npx playwright test --reporter=line
```

## Best Practices

### Writing Tests
1. **Use Page Object Model** - Encapsulate page interactions
2. **Reliable Selectors** - Prefer `data-testid` over CSS classes
3. **Wait for Elements** - Use Playwright's auto-waiting features
4. **Mock External APIs** - Ensure test isolation and reliability
5. **Test Real User Flows** - Focus on complete user journeys

### Maintenance
1. **Keep Tests Independent** - Each test should be self-contained
2. **Clean Test Data** - Reset state between tests
3. **Update Selectors** - Maintain test-ids when refactoring components
4. **Regular Test Reviews** - Remove obsolete tests, add coverage for new features

## Troubleshooting

### Common Issues

#### Browser Installation
```bash
# If browsers are missing
npx playwright install

# For system dependencies on Linux
npx playwright install-deps
```

#### Port Conflicts
```bash
# Use different port if 3000 is occupied
BASE_URL=http://localhost:3001 npm run test:e2e
```

#### Flaky Tests
- Add explicit waits for dynamic content
- Use `page.waitForSelector()` for elements that load asynchronously
- Increase timeout for slow operations

### Getting Help

- [Playwright Documentation](https://playwright.dev/docs)
- [Playwright Discord](https://discord.gg/playwright-807756831384403968)
- [Best Practices Guide](https://playwright.dev/docs/best-practices)

## Contributing

When adding new features:

1. **Add Test Coverage** - Include e2e tests for new user-facing features
2. **Update Test IDs** - Add `data-testid` attributes to new interactive elements
3. **Mock APIs** - Add appropriate API mocks for new endpoints
4. **Update Documentation** - Keep this README updated with new test patterns

## Future Enhancements

Planned improvements:
- [ ] Visual regression testing
- [ ] Accessibility testing integration
- [ ] Performance testing
- [ ] Cross-browser compatibility matrix
- [ ] Database seeding for more realistic test data<|MERGE_RESOLUTION|>--- conflicted
+++ resolved
@@ -20,13 +20,11 @@
 - **`repository-security.spec.ts`** - Repository security, secrets, and access control tests
 - **`repository-integrations.spec.ts`** - Repository webhooks, deploy keys, and integrations tests
 - **`issues.spec.ts`** - Issue management and workflow tests
-<<<<<<< HEAD
 - **`actions-workflows.spec.ts`** - GitHub Actions workflow management tests
 - **`actions-logs.spec.ts`** - Workflow run details and log viewing tests
 - **`actions-runners.spec.ts`** - Self-hosted runner management tests
 - **`actions-integration.spec.ts`** - Actions integration features (status checks, deployments)
 - **`actions-performance.spec.ts`** - Performance and stress testing for Actions features
-=======
 - **`activity-feed.spec.ts`** - Activity feed and timeline tests (24 tests)
 - **`notifications.spec.ts`** - Notification center and management tests (40 tests)
 - **`notification-preferences.spec.ts`** - Notification settings and preferences tests (34 tests)
@@ -36,7 +34,6 @@
 - **`user-profile.spec.ts`** - User profile management and public profile tests
 - **`user-security.spec.ts`** - Security settings, password, SSH keys, and 2FA tests
 - **`user-preferences.spec.ts`** - Notifications, appearance, accessibility, and privacy tests
->>>>>>> 5dd4f1c0
 - **`helpers/test-utils.ts`** - Shared utilities and helper functions
 
 ### Test Coverage
@@ -81,7 +78,6 @@
 - Keyboard navigation
 - Loading states
 
-<<<<<<< HEAD
 #### GitHub Actions Tests
 - **Workflow Management**: View workflows, run status, filtering, real-time updates
 - **Workflow Run Details**: Job steps, status indicators, run metadata, timing information
@@ -89,7 +85,6 @@
 - **Runner Management**: Self-hosted runners, health monitoring, runner groups, permissions
 - **Integration Features**: Status checks on PRs, deployment workflows, matrix builds, conditional execution
 - **Performance Testing**: Large log handling, concurrent runs, memory management, API throttling
-=======
 #### Activity Feed Tests (24 tests)
 - Display global activity feed with different event types (push, PR, issue, fork, star, follow)
 - Filter activity by type (all, own, following)
@@ -196,7 +191,6 @@
 - Language, timezone, and localization settings
 - Privacy controls and data visibility settings
 - Data export and portability features
->>>>>>> 5dd4f1c0
 
 ## Configuration
 
