# End-to-End Testing with Playwright

This directory contains end-to-end (e2e) tests for the Hub frontend application using [Playwright](https://playwright.dev/).

## Overview

The e2e tests are designed to test the application from a user's perspective, verifying that the complete user workflows function correctly across different browsers.

## Test Structure

### Test Files

- **`auth.spec.ts`** - Authentication flow tests (login, register, logout)
- **`dashboard.spec.ts`** - Dashboard functionality tests
- **`navigation.spec.ts`** - Navigation and layout tests
- **`example.spec.ts`** - Basic application loading tests
- **`registration.spec.ts`** - User registration and validation tests
- **`repository.spec.ts`** - Repository management tests
- **`repository-settings.spec.ts`** - Repository settings and administration tests
- **`repository-security.spec.ts`** - Repository security, secrets, and access control tests
- **`repository-integrations.spec.ts`** - Repository webhooks, deploy keys, and integrations tests
- **`issues.spec.ts`** - Issue management and workflow tests
- **`user-profile.spec.ts`** - User profile management and public profile tests
- **`user-security.spec.ts`** - Security settings, password, SSH keys, and 2FA tests
- **`user-preferences.spec.ts`** - Notifications, appearance, accessibility, and privacy tests
- **`helpers/test-utils.ts`** - Shared utilities and helper functions

### Test Coverage

#### Authentication Tests
- Redirect unauthenticated users to login
- Successful login flow with redirect to dashboard
- Error handling for invalid credentials
- Registration flow
- Logout functionality
- Navigation between login and register pages

#### Dashboard Tests
- Display user welcome message
- Show repository statistics
- List recent repositories with proper metadata
- Display recent activity feed
- Navigation to other sections
- Responsive design on mobile
- Empty state handling

#### Navigation Tests
- Header and sidebar navigation elements
- Mobile menu functionality
- Navigation between main sections
- User menu interactions
- Keyboard navigation
- Loading states

<<<<<<< HEAD
#### Repository Settings & Administration Tests
- General repository settings (name, description, visibility)
- Default branch configuration
- Repository archiving and deletion
- Branch protection rules and policies
- Access control and collaborator management
- Actions settings and workflow permissions
- Security settings and vulnerability alerts
- Transfer and danger zone operations
- Mobile repository management
- Error handling and validation

#### Repository Security & Secrets Management Tests
- Repository secrets creation and management
- Environment-specific secrets configuration
- Secret validation and security checks
- Deploy keys management (read-only and read-write)
- SSH key validation and security standards
- Access control and permission management
- Security advisory and vulnerability management
- Error handling and network failure scenarios
- Mobile security management interface

#### Repository Webhooks & Integrations Tests
- Webhook creation, configuration, and management
- Event selection and payload customization
- Webhook testing (ping functionality)
- Content type configuration (JSON/form)
- Secret configuration for webhook security
- Webhook status management (enable/disable)
- Integration with repository settings
- Error handling and webhook validation
- Mobile webhook management interface
=======
#### User Settings & Profile Tests
- Profile information editing and saving
- Avatar management and file uploads
- Profile visibility and public profile display
- Account settings and preferences
- Theme switching and appearance customization

#### Security Tests
- Password change functionality with validation
- SSH key management (add, remove, validate)
- Two-factor authentication setup and management
- Security audit logs and session management
- Account security best practices

#### User Preferences Tests
- Email notification preferences and frequency
- Web notification enablement and permissions
- Quiet hours and notification filtering
- Accessibility features (high contrast, large fonts, reduced motion)
- Language, timezone, and localization settings
- Privacy controls and data visibility settings
- Data export and portability features
>>>>>>> 4513f9d1

## Configuration

The tests are configured in `playwright.config.ts` with the following settings:

- **Browsers**: Chromium, Firefox, WebKit
- **Mobile Testing**: Pixel 5, iPhone 12
- **Base URL**: `http://localhost:3000` (configurable via `BASE_URL` env var)
- **Retries**: 2 retries on CI, 0 locally
- **Parallel Execution**: Enabled for faster test runs
- **Reporting**: HTML, JSON, and JUnit reports

## Running Tests

### Prerequisites

1. Install dependencies:
   ```bash
   npm install
   ```

2. Install Playwright browsers:
   ```bash
   npx playwright install
   ```

### Local Development

```bash
# Run all e2e tests
npm run test:e2e

# Run tests with UI mode (interactive)
npm run test:e2e:ui

# Run tests in headed mode (visible browser)
npm run test:e2e:headed

# Debug tests step by step
npm run test:e2e:debug

# View test reports
npm run test:e2e:report
```

### Specific Test Files

```bash
# Run only authentication tests
npx playwright test auth.spec.ts

# Run only dashboard tests
npx playwright test dashboard.spec.ts

# Run tests matching a pattern
npx playwright test --grep "login"
```

### Browser-Specific Testing

```bash
# Run tests only in Chromium
npx playwright test --project=chromium

# Run tests only on mobile
npx playwright test --project="Mobile Chrome"
```

## Test Data and Mocking

The tests use mocked API responses to ensure consistent and reliable test execution:

- **Authentication**: Mock login/register endpoints
- **User Data**: Mock user profile information
- **Repositories**: Mock repository lists and details
- **Activity**: Mock activity feeds

### Mock User Data

```typescript
const testUser = {
  username: 'testuser',
  email: 'test@example.com',
  password: 'TestPassword123!',
  name: 'Test User'
};
```

## Test Utilities

The `helpers/test-utils.ts` file provides common utilities:

- **`loginUser()`** - Helper to log in a user
- **`registerUser()`** - Helper to register a new user
- **`expectLoginPage()`** - Verify user is on login page
- **`expectDashboardPage()`** - Verify user is on dashboard
- **`waitForLoadingToComplete()`** - Wait for loading states
- **`takeScreenshot()`** - Capture screenshots for debugging

## Data Test IDs

Components include `data-testid` attributes for reliable element selection:

### Authentication Forms
- `email-input` - Email input field
- `password-input` - Password input field
- `login-button` - Login submit button
- `register-button` - Register submit button
- `error-message` - Error message display

### Navigation Elements
- `main-header` - Main header component
- `user-menu` - User dropdown menu
- `mobile-menu-button` - Mobile hamburger menu
- `user-avatar` - User avatar image
- `logout-button` - Logout button

## CI/CD Integration

The tests are integrated with GitHub Actions for continuous integration:

### Workflow Features
- Runs on pull requests and main branch pushes
- Tests across multiple browsers
- Stores test artifacts (screenshots, videos, reports)
- Fail-fast on test failures
- Parallel execution for performance

### Environment Variables
- `BASE_URL` - Application base URL (default: http://localhost:3000)
- `CI` - Enables CI-specific settings (retries, workers)

## Debugging Failed Tests

### Screenshots and Videos
Failed tests automatically capture:
- Screenshots on failure
- Videos of the entire test run
- Browser traces for detailed debugging

### Debug Mode
Use debug mode to step through tests:
```bash
npm run test:e2e:debug
```

### Verbose Output
Enable verbose logging:
```bash
npx playwright test --reporter=line
```

## Best Practices

### Writing Tests
1. **Use Page Object Model** - Encapsulate page interactions
2. **Reliable Selectors** - Prefer `data-testid` over CSS classes
3. **Wait for Elements** - Use Playwright's auto-waiting features
4. **Mock External APIs** - Ensure test isolation and reliability
5. **Test Real User Flows** - Focus on complete user journeys

### Maintenance
1. **Keep Tests Independent** - Each test should be self-contained
2. **Clean Test Data** - Reset state between tests
3. **Update Selectors** - Maintain test-ids when refactoring components
4. **Regular Test Reviews** - Remove obsolete tests, add coverage for new features

## Troubleshooting

### Common Issues

#### Browser Installation
```bash
# If browsers are missing
npx playwright install

# For system dependencies on Linux
npx playwright install-deps
```

#### Port Conflicts
```bash
# Use different port if 3000 is occupied
BASE_URL=http://localhost:3001 npm run test:e2e
```

#### Flaky Tests
- Add explicit waits for dynamic content
- Use `page.waitForSelector()` for elements that load asynchronously
- Increase timeout for slow operations

### Getting Help

- [Playwright Documentation](https://playwright.dev/docs)
- [Playwright Discord](https://discord.gg/playwright-807756831384403968)
- [Best Practices Guide](https://playwright.dev/docs/best-practices)

## Contributing

When adding new features:

1. **Add Test Coverage** - Include e2e tests for new user-facing features
2. **Update Test IDs** - Add `data-testid` attributes to new interactive elements
3. **Mock APIs** - Add appropriate API mocks for new endpoints
4. **Update Documentation** - Keep this README updated with new test patterns

## Future Enhancements

Planned improvements:
- [ ] Visual regression testing
- [ ] Accessibility testing integration
- [ ] Performance testing
- [ ] Cross-browser compatibility matrix
- [ ] Database seeding for more realistic test data<|MERGE_RESOLUTION|>--- conflicted
+++ resolved
@@ -52,7 +52,6 @@
 - Keyboard navigation
 - Loading states
 
-<<<<<<< HEAD
 #### Repository Settings & Administration Tests
 - General repository settings (name, description, visibility)
 - Default branch configuration
@@ -86,7 +85,7 @@
 - Integration with repository settings
 - Error handling and webhook validation
 - Mobile webhook management interface
-=======
+
 #### User Settings & Profile Tests
 - Profile information editing and saving
 - Avatar management and file uploads
@@ -109,7 +108,6 @@
 - Language, timezone, and localization settings
 - Privacy controls and data visibility settings
 - Data export and portability features
->>>>>>> 4513f9d1
 
 ## Configuration
 
