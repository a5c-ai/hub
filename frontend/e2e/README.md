# End-to-End Testing with Playwright

This directory contains end-to-end (e2e) tests for the Hub frontend application using [Playwright](https://playwright.dev/).

## Overview

The e2e tests are designed to test the application from a user's perspective, verifying that the complete user workflows function correctly across different browsers.

## Test Structure

### Test Files

- **`auth.spec.ts`** - Authentication flow tests (login, register, logout)
- **`dashboard.spec.ts`** - Dashboard functionality tests
- **`navigation.spec.ts`** - Navigation and layout tests
- **`example.spec.ts`** - Basic application loading tests
- **`registration.spec.ts`** - User registration and validation tests
- **`repository.spec.ts`** - Repository management tests
- **`repository-settings.spec.ts`** - Repository settings and administration tests
- **`repository-security.spec.ts`** - Repository security, secrets, and access control tests
- **`repository-integrations.spec.ts`** - Repository webhooks, deploy keys, and integrations tests
- **`issues.spec.ts`** - Issue management and workflow tests
<<<<<<< HEAD
- **`activity-feed.spec.ts`** - Activity feed and timeline tests (24 tests)
- **`notifications.spec.ts`** - Notification center and management tests (40 tests)
- **`notification-preferences.spec.ts`** - Notification settings and preferences tests (34 tests)
=======
- **`pull-requests.spec.ts`** - Pull request management and creation tests
- **`pull-request-review.spec.ts`** - Pull request review and collaboration workflow tests
- **`pull-request-files.spec.ts`** - Pull request file diff and code review tests
- **`user-profile.spec.ts`** - User profile management and public profile tests
- **`user-security.spec.ts`** - Security settings, password, SSH keys, and 2FA tests
- **`user-preferences.spec.ts`** - Notifications, appearance, accessibility, and privacy tests
>>>>>>> a83b7e7f
- **`helpers/test-utils.ts`** - Shared utilities and helper functions

### Test Coverage

#### Authentication Tests
- Redirect unauthenticated users to login
- Successful login flow with redirect to dashboard
- Error handling for invalid credentials
- Registration flow
- Logout functionality
- Navigation between login and register pages

#### Dashboard Tests
- Display user welcome message
- Show repository statistics
- List recent repositories with proper metadata
- Display recent activity feed
- Navigation to other sections
- Responsive design on mobile
- Empty state handling

#### Pull Request Tests
- List pull requests with different states (open/closed/merged)
- Filter pull requests by state, author, and labels
- Create new pull request with form validation
- Navigate to pull request details
- Display pull request metadata and statistics
- Review workflow (approve, request changes, comment)
- Merge pull request with different merge strategies
- Close and reopen pull requests
- Convert draft to ready for review
- View and navigate changed files with diff display
- Add inline comments on code lines
- Resolve and unresolve comment conversations
- Mobile responsiveness for all PR workflows

#### Navigation Tests
- Header and sidebar navigation elements
- Mobile menu functionality
- Navigation between main sections
- User menu interactions
- Keyboard navigation
- Loading states

<<<<<<< HEAD
#### Activity Feed Tests (24 tests)
- Display global activity feed with different event types (push, PR, issue, fork, star, follow)
- Filter activity by type (all, own, following)
- Activity timeline and event display
- Personal activity timeline and history
- Following users and organizations activity
- Activity feed pagination and infinite scroll
- Detailed push events with commit information
- Repository creation activities
- Follow activities
- Empty state handling
- Error handling and recovery
- Mobile responsiveness

#### Notifications Center Tests (40 tests)
- Notification inbox with unread indicators
- Notification categorization (mentions, issues, PRs, security)
- Mark notifications as read/unread (individual and bulk)
- Delete notifications
- Mark all notifications as read
- Bulk notification actions
- Issue and pull request notifications
- Comment and mention notifications
- Security and vulnerability alerts
- Repository invitation notifications
- Notification filtering and search
- Empty states for different filters
- Real-time notification updates via WebSocket
- Notification badge updates
- Mobile-friendly notification management
- Responsive notification layout
- Error handling and offline scenarios

#### Notification Preferences Tests (34 tests)
- Email notification settings management
- Notification delivery timing configuration
- Thread subscription management
- Browser notification permissions
- Desktop notification settings
- Automatic notification cleanup
- Manual notification cleanup
- Repository watching and notification settings
- Organization notification preferences
- Import/export notification settings
- Mobile-friendly settings interface
- Mobile swipe gestures for navigation
- API error handling
- Notification preference validation
- Accessibility features
- Performance optimization
=======
#### Repository Settings & Administration Tests
- General repository settings (name, description, visibility)
- Default branch configuration
- Repository archiving and deletion
- Branch protection rules and policies
- Access control and collaborator management
- Actions settings and workflow permissions
- Security settings and vulnerability alerts
- Transfer and danger zone operations
- Mobile repository management
- Error handling and validation

#### Repository Security & Secrets Management Tests
- Repository secrets creation and management
- Environment-specific secrets configuration
- Secret validation and security checks
- Deploy keys management (read-only and read-write)
- SSH key validation and security standards
- Access control and permission management
- Security advisory and vulnerability management
- Error handling and network failure scenarios
- Mobile security management interface

#### Repository Webhooks & Integrations Tests
- Webhook creation, configuration, and management
- Event selection and payload customization
- Webhook testing (ping functionality)
- Content type configuration (JSON/form)
- Secret configuration for webhook security
- Webhook status management (enable/disable)
- Integration with repository settings
- Error handling and webhook validation
- Mobile webhook management interface

#### User Settings & Profile Tests
- Profile information editing and saving
- Avatar management and file uploads
- Profile visibility and public profile display
- Account settings and preferences
- Theme switching and appearance customization

#### Security Tests
- Password change functionality with validation
- SSH key management (add, remove, validate)
- Two-factor authentication setup and management
- Security audit logs and session management
- Account security best practices

#### User Preferences Tests
- Email notification preferences and frequency
- Web notification enablement and permissions
- Quiet hours and notification filtering
- Accessibility features (high contrast, large fonts, reduced motion)
- Language, timezone, and localization settings
- Privacy controls and data visibility settings
- Data export and portability features
>>>>>>> a83b7e7f

## Configuration

The tests are configured in `playwright.config.ts` with the following settings:

- **Browsers**: Chromium, Firefox, WebKit
- **Mobile Testing**: Pixel 5, iPhone 12
- **Base URL**: `http://localhost:3000` (configurable via `BASE_URL` env var)
- **Retries**: 2 retries on CI, 0 locally
- **Parallel Execution**: Enabled for faster test runs
- **Reporting**: HTML, JSON, and JUnit reports

## Running Tests

### Prerequisites

1. Install dependencies:
   ```bash
   npm install
   ```

2. Install Playwright browsers:
   ```bash
   npx playwright install
   ```

### Local Development

```bash
# Run all e2e tests
npm run test:e2e

# Run tests with UI mode (interactive)
npm run test:e2e:ui

# Run tests in headed mode (visible browser)
npm run test:e2e:headed

# Debug tests step by step
npm run test:e2e:debug

# View test reports
npm run test:e2e:report
```

### Specific Test Files

```bash
# Run only authentication tests
npx playwright test auth.spec.ts

# Run only dashboard tests
npx playwright test dashboard.spec.ts

# Run tests matching a pattern
npx playwright test --grep "login"
```

### Browser-Specific Testing

```bash
# Run tests only in Chromium
npx playwright test --project=chromium

# Run tests only on mobile
npx playwright test --project="Mobile Chrome"
```

## Test Data and Mocking

The tests use mocked API responses to ensure consistent and reliable test execution:

- **Authentication**: Mock login/register endpoints
- **User Data**: Mock user profile information
- **Repositories**: Mock repository lists and details
- **Activity**: Mock activity feeds

### Mock User Data

```typescript
const testUser = {
  username: 'testuser',
  email: 'test@example.com',
  password: 'TestPassword123!',
  name: 'Test User'
};
```

## Test Utilities

The `helpers/test-utils.ts` file provides common utilities:

- **`loginUser()`** - Helper to log in a user
- **`registerUser()`** - Helper to register a new user
- **`expectLoginPage()`** - Verify user is on login page
- **`expectDashboardPage()`** - Verify user is on dashboard
- **`waitForLoadingToComplete()`** - Wait for loading states
- **`takeScreenshot()`** - Capture screenshots for debugging

## Data Test IDs

Components include `data-testid` attributes for reliable element selection:

### Authentication Forms
- `email-input` - Email input field
- `password-input` - Password input field
- `login-button` - Login submit button
- `register-button` - Register submit button
- `error-message` - Error message display

### Navigation Elements
- `main-header` - Main header component
- `user-menu` - User dropdown menu
- `mobile-menu-button` - Mobile hamburger menu
- `user-avatar` - User avatar image
- `logout-button` - Logout button

### Activity Feed Elements
- `filter-all` - All activity filter button
- `filter-own` - Your activity filter button
- `filter-following` - Following activity filter button
- `activity-item` - Individual activity items

### Notification Elements
- `filter-unread` - Unread notifications filter
- `filter-all` - All notifications filter
- `filter-participating` - Participating notifications filter
- `notification-item` - Individual notification items
- `mark-as-read-{id}` - Mark specific notification as read
- `delete-notification-{id}` - Delete specific notification
- `mark-all-as-read` - Mark all notifications as read
- `mark-selected-as-read` - Mark selected notifications as read
- `select-all-notifications` - Select all notifications checkbox
- `notification-icon-{type}` - Notification type icons

### Settings Elements
- `settings-tab-{id}` - Settings tab navigation buttons
- `settings-container` - Main settings container
- `email-issues-prs` - Email notifications for issues/PRs
- `email-repository-updates` - Email notifications for repository updates
- `email-security-alerts` - Email notifications for security alerts
- `enable-browser-notifications` - Enable browser notifications button

## CI/CD Integration

The tests are integrated with GitHub Actions for continuous integration:

### Workflow Features
- Runs on pull requests and main branch pushes
- Tests across multiple browsers
- Stores test artifacts (screenshots, videos, reports)
- Fail-fast on test failures
- Parallel execution for performance

### Environment Variables
- `BASE_URL` - Application base URL (default: http://localhost:3000)
- `CI` - Enables CI-specific settings (retries, workers)

## Debugging Failed Tests

### Screenshots and Videos
Failed tests automatically capture:
- Screenshots on failure
- Videos of the entire test run
- Browser traces for detailed debugging

### Debug Mode
Use debug mode to step through tests:
```bash
npm run test:e2e:debug
```

### Verbose Output
Enable verbose logging:
```bash
npx playwright test --reporter=line
```

## Best Practices

### Writing Tests
1. **Use Page Object Model** - Encapsulate page interactions
2. **Reliable Selectors** - Prefer `data-testid` over CSS classes
3. **Wait for Elements** - Use Playwright's auto-waiting features
4. **Mock External APIs** - Ensure test isolation and reliability
5. **Test Real User Flows** - Focus on complete user journeys

### Maintenance
1. **Keep Tests Independent** - Each test should be self-contained
2. **Clean Test Data** - Reset state between tests
3. **Update Selectors** - Maintain test-ids when refactoring components
4. **Regular Test Reviews** - Remove obsolete tests, add coverage for new features

## Troubleshooting

### Common Issues

#### Browser Installation
```bash
# If browsers are missing
npx playwright install

# For system dependencies on Linux
npx playwright install-deps
```

#### Port Conflicts
```bash
# Use different port if 3000 is occupied
BASE_URL=http://localhost:3001 npm run test:e2e
```

#### Flaky Tests
- Add explicit waits for dynamic content
- Use `page.waitForSelector()` for elements that load asynchronously
- Increase timeout for slow operations

### Getting Help

- [Playwright Documentation](https://playwright.dev/docs)
- [Playwright Discord](https://discord.gg/playwright-807756831384403968)
- [Best Practices Guide](https://playwright.dev/docs/best-practices)

## Contributing

When adding new features:

1. **Add Test Coverage** - Include e2e tests for new user-facing features
2. **Update Test IDs** - Add `data-testid` attributes to new interactive elements
3. **Mock APIs** - Add appropriate API mocks for new endpoints
4. **Update Documentation** - Keep this README updated with new test patterns

## Future Enhancements

Planned improvements:
- [ ] Visual regression testing
- [ ] Accessibility testing integration
- [ ] Performance testing
- [ ] Cross-browser compatibility matrix
- [ ] Database seeding for more realistic test data<|MERGE_RESOLUTION|>--- conflicted
+++ resolved
@@ -20,18 +20,15 @@
 - **`repository-security.spec.ts`** - Repository security, secrets, and access control tests
 - **`repository-integrations.spec.ts`** - Repository webhooks, deploy keys, and integrations tests
 - **`issues.spec.ts`** - Issue management and workflow tests
-<<<<<<< HEAD
 - **`activity-feed.spec.ts`** - Activity feed and timeline tests (24 tests)
 - **`notifications.spec.ts`** - Notification center and management tests (40 tests)
 - **`notification-preferences.spec.ts`** - Notification settings and preferences tests (34 tests)
-=======
 - **`pull-requests.spec.ts`** - Pull request management and creation tests
 - **`pull-request-review.spec.ts`** - Pull request review and collaboration workflow tests
 - **`pull-request-files.spec.ts`** - Pull request file diff and code review tests
 - **`user-profile.spec.ts`** - User profile management and public profile tests
 - **`user-security.spec.ts`** - Security settings, password, SSH keys, and 2FA tests
 - **`user-preferences.spec.ts`** - Notifications, appearance, accessibility, and privacy tests
->>>>>>> a83b7e7f
 - **`helpers/test-utils.ts`** - Shared utilities and helper functions
 
 ### Test Coverage
@@ -76,7 +73,6 @@
 - Keyboard navigation
 - Loading states
 
-<<<<<<< HEAD
 #### Activity Feed Tests (24 tests)
 - Display global activity feed with different event types (push, PR, issue, fork, star, follow)
 - Filter activity by type (all, own, following)
@@ -127,7 +123,6 @@
 - Notification preference validation
 - Accessibility features
 - Performance optimization
-=======
 #### Repository Settings & Administration Tests
 - General repository settings (name, description, visibility)
 - Default branch configuration
@@ -184,7 +179,6 @@
 - Language, timezone, and localization settings
 - Privacy controls and data visibility settings
 - Data export and portability features
->>>>>>> a83b7e7f
 
 ## Configuration
 
